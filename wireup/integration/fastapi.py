--- conflicted
+++ resolved
@@ -165,14 +165,9 @@
     async def lifespan(app: FastAPI) -> AsyncIterator[Any]:
         if class_based_routes:
             for cbr in class_based_routes:
-<<<<<<< HEAD
-                container._registry._extend_with_services(abstracts=[], impls=[ServiceDeclaration(cbr)])
-            assert_dependencies_valid(container)
+                container._registry.extend(impls=[ServiceDeclaration(cbr)])
             container._compiler.compile()
             container._scoped_compiler.compile()
-=======
-                container._registry.extend(impls=[ServiceDeclaration(cbr)])
->>>>>>> ea411277
 
             for cbr in class_based_routes:
                 await _instantiate_class_based_route(app, container, cbr)
